--- conflicted
+++ resolved
@@ -16,10 +16,7 @@
     "assumeChangesOnlyAffectDirectDependencies": true,
     "noUnusedLocals": true,
     "paths": {
-<<<<<<< HEAD
-=======
       "~/*": ["src/*"],
->>>>>>> 81197c4a
       "@examples-data": ["src/routes/examples/apps/examples-data.ts"],
       "@playground-data": ["src/routes/playground/playground-data.ts"],
       "@tutorial-data": ["src/routes/tutorial/tutorial-data.ts"]
