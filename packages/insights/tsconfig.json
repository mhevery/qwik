--- conflicted
+++ resolved
@@ -21,10 +21,5 @@
       "~/*": ["./src/*"]
     }
   },
-<<<<<<< HEAD
-  "files": ["./.eslintrc.cjs", "vitest.config.ts", "postcss.config.js", "tailwind.config.js"],
-  "include": ["src", "./*.d.ts"]
-=======
   "exclude": ["./dist"]
->>>>>>> 157f7b01
 }