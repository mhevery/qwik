{
  "name": "@builder.io/qwik-city",
  "description": "The meta-framework for Qwik.",
  "version": "1.2.19",
  "bugs": "https://github.com/BuilderIO/qwik/issues",
  "dependencies": {
    "@mdx-js/mdx": "2.3.0",
    "@types/mdx": "^2.0.8",
    "source-map": "0.7.4",
    "svgo": "^3.0.2",
    "undici": "^5.26.0",
    "vfile": "^6.0.1",
    "vite": "^5.0.0",
<<<<<<< HEAD
    "vite-imagetools": "^5.0.9",
=======
    "vite-imagetools": "^6.2.7",
>>>>>>> aad1f258
    "zod": "^3.22.4"
  },
  "devDependencies": {
    "@azure/functions": "^3.5.1",
    "@builder.io/qwik": "workspace:*",
    "@microsoft/api-extractor": "^7.38.0",
    "@netlify/edge-functions": "^2.2.0",
    "@types/marked": "5.0.1",
    "@types/mdast": "^4.0.1",
    "@types/node": "^20.8.4",
    "@types/refractor": "^3.0.3",
    "@types/set-cookie-parser": "^2.4.4",
    "estree-util-value-to-estree": "3.0.1",
    "github-slugger": "2.0.0",
    "hast-util-heading-rank": "2.1.1",
    "hast-util-to-string": "2.0.0",
    "kleur": "4.1.5",
    "marked": "5.1.2",
    "mdast-util-mdx": "^3.0.0",
    "refractor": "4.8.1",
    "rehype-autolink-headings": "6.1.1",
    "remark-frontmatter": "4.0.1",
    "remark-gfm": "3.0.1",
    "set-cookie-parser": "^2.6.0",
    "tsm": "^2.3.0",
    "typescript": "^5.2.2",
    "unified": "10.1.2",
    "unist-util-visit": "5.0.0",
    "uvu": "0.5.6",
    "yaml": "^2.3.2"
  },
  "engines": {
    "node": ">=16.8.0 <18.0.0 || >=18.11"
  },
  "exports": {
    ".": {
      "types": "./lib/index.d.ts",
      "import": "./lib/index.qwik.mjs",
      "require": "./lib/index.qwik.cjs"
    },
    "./adapters/azure-swa/vite": {
      "import": "./lib/adapters/azure-swa/vite/index.mjs",
      "require": "./lib/adapters/azure-swa/vite/index.cjs"
    },
    "./adapters/cloudflare-pages/vite": {
      "import": "./lib/adapters/cloudflare-pages/vite/index.mjs",
      "require": "./lib/adapters/cloudflare-pages/vite/index.cjs"
    },
    "./adapters/cloud-run/vite": {
      "import": "./lib/adapters/cloud-run/vite/index.mjs",
      "require": "./lib/adapters/cloud-run/vite/index.cjs"
    },
    "./adapters/bun-server/vite": {
      "import": "./lib/adapters/bun-server/vite/index.mjs",
      "require": "./lib/adapters/bun-server/vite/index.cjs"
    },
    "./adapters/deno-server/vite": {
      "import": "./lib/adapters/deno-server/vite/index.mjs",
      "require": "./lib/adapters/deno-server/vite/index.cjs"
    },
    "./adapters/node-server/vite": {
      "import": "./lib/adapters/node-server/vite/index.mjs",
      "require": "./lib/adapters/node-server/vite/index.cjs"
    },
    "./adapters/netlify-edge/vite": {
      "import": "./lib/adapters/netlify-edge/vite/index.mjs",
      "require": "./lib/adapters/netlify-edge/vite/index.cjs"
    },
    "./adapters/shared/vite": {
      "import": "./lib/adapters/shared/vite/index.mjs",
      "require": "./lib/adapters/shared/vite/index.cjs"
    },
    "./adapters/static/vite": {
      "import": "./lib/adapters/static/vite/index.mjs",
      "require": "./lib/adapters/static/vite/index.cjs"
    },
    "./adapters/vercel-edge/vite": {
      "import": "./lib/adapters/vercel-edge/vite/index.mjs",
      "require": "./lib/adapters/vercel-edge/vite/index.cjs"
    },
    "./middleware/azure-swa": {
      "import": "./lib/middleware/azure-swa/index.mjs"
    },
    "./middleware/cloudflare-pages": {
      "import": "./lib/middleware/cloudflare-pages/index.mjs"
    },
    "./middleware/deno": {
      "import": "./lib/middleware/deno/index.mjs"
    },
    "./middleware/bun": {
      "import": "./lib/middleware/bun/index.mjs"
    },
    "./middleware/netlify-edge": {
      "import": "./lib/middleware/netlify-edge/index.mjs"
    },
    "./middleware/node": {
      "import": "./lib/middleware/node/index.mjs",
      "require": "./lib/middleware/node/index.cjs"
    },
    "./middleware/request-handler": {
      "import": "./lib/middleware/request-handler/index.mjs",
      "require": "./lib/middleware/request-handler/index.cjs"
    },
    "./static": {
      "import": "./lib/static/index.mjs",
      "require": "./lib/static/index.cjs"
    },
    "./vite": {
      "import": "./lib/vite/index.mjs",
      "require": "./lib/vite/index.cjs"
    },
    "./service-worker": {
      "import": "./lib/service-worker.mjs",
      "require": "./lib/service-worker.cjs"
    }
  },
  "homepage": "https://qwik.builder.io/",
  "license": "MIT",
  "main": "./lib/index.qwik.mjs",
  "private": true,
  "publishConfig": {
    "access": "public"
  },
  "qwik": "./lib/index.qwik.mjs",
  "repository": {
    "type": "git",
    "url": "https://github.com/BuilderIO/qwik.git",
    "directory": "packages/qwik-city"
  },
  "scripts": {
    "build": "cd runtime && vite build --mode lib -c vite.config.ts"
  },
  "type": "module",
  "types": "./lib/index.d.ts"
}<|MERGE_RESOLUTION|>--- conflicted
+++ resolved
@@ -11,11 +11,7 @@
     "undici": "^5.26.0",
     "vfile": "^6.0.1",
     "vite": "^5.0.0",
-<<<<<<< HEAD
-    "vite-imagetools": "^5.0.9",
-=======
     "vite-imagetools": "^6.2.7",
->>>>>>> aad1f258
     "zod": "^3.22.4"
   },
   "devDependencies": {
