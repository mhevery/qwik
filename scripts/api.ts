import { Extractor, ExtractorConfig } from '@microsoft/api-extractor';
import { readFileSync, writeFileSync } from 'node:fs';
import { join } from 'node:path';
import { generateQwikApiMarkdownDocs, generateQwikCityApiMarkdownDocs } from './api-docs';
import { type BuildConfig, panic, copyFile, ensureDir } from './util';

/**
 * Create each submodule's bundled dts file, and ensure the public API has not changed for a
 * production build.
 */
export async function apiExtractorQwik(config: BuildConfig) {
  // core
  // Run the api extractor for each of the submodules
  createTypesApi(
    config,
    join(config.srcQwikDir, 'core'),
    join(config.distQwikPkgDir, 'core.d.ts'),
    '.'
  );
  writeFileSync(
    join(config.distQwikPkgDir, 'index.d.ts'),
    `// re-export to make TS happy when not using nodenext import resolution\nexport * from './core';`
  );
  // Special case for jsx-runtime:
  // It only re-exports JSX. Don't duplicate the types
  const jsxContent = readFileSync(join(config.srcQwikDir, 'jsx-runtime.ts'), 'utf-8');
  writeFileSync(
    join(config.distQwikPkgDir, 'jsx-runtime.d.ts'),
    `// re-export to make TS happy when not using nodenext import resolution\n${jsxContent}`
  );
  ensureDir(join(config.distQwikPkgDir, 'jsx-runtime'));
  writeFileSync(
    join(config.distQwikPkgDir, 'jsx-runtime', 'index.d.ts'),
    `// re-export to make TS happy when not using nodenext import resolution\nexport * from '../jsx-runtime';`
  );
  createTypesApi(
    config,
    join(config.srcQwikDir, 'optimizer'),
    join(config.distQwikPkgDir, 'optimizer.d.ts'),
    '.'
  );
  createTypesApi(
    config,
    join(config.srcQwikDir, 'server'),
    join(config.distQwikPkgDir, 'server.d.ts'),
    '.'
  );
  createTypesApi(
    config,
    join(config.srcQwikDir, 'testing'),
    join(config.distQwikPkgDir, 'testing', 'index.d.ts'),
    '..'
  );
  createTypesApi(
    config,
    join(config.srcQwikDir, 'build'),
    join(config.distQwikPkgDir, 'build', 'index.d.ts'),
    '..'
  );
  generateServerReferenceModules(config);

  const apiJsonInputDir = join(config.rootDir, 'dist-dev', 'api');
<<<<<<< HEAD
  // rmSync(apiJsonInputDir, { recursive: true, force: true });
=======
>>>>>>> a418b919
  await generateQwikApiMarkdownDocs(config, apiJsonInputDir);

  console.log('🥶', 'qwik d.ts API files generated');
}

export async function apiExtractorQwikCity(config: BuildConfig) {
  // qwik-city
  createTypesApi(
    config,
    join(config.packagesDir, 'qwik-city', 'runtime', 'src'),
    join(config.packagesDir, 'qwik-city', 'lib', 'index.d.ts')
  );
  createTypesApi(
    config,
    join(config.packagesDir, 'qwik-city', 'runtime', 'src', 'service-worker'),
    join(config.packagesDir, 'qwik-city', 'lib', 'service-worker.d.ts')
  );
  createTypesApi(
    config,
    join(config.packagesDir, 'qwik-city', 'buildtime', 'vite'),
    join(config.packagesDir, 'qwik-city', 'lib', 'vite', 'index.d.ts')
  );
  createTypesApi(
    config,
    join(config.packagesDir, 'qwik-city', 'adapters', 'azure-swa', 'vite'),
    join(config.packagesDir, 'qwik-city', 'lib', 'adapters', 'azure-swa', 'vite', 'index.d.ts')
  );
  createTypesApi(
    config,
    join(config.packagesDir, 'qwik-city', 'adapters', 'cloudflare-pages', 'vite'),
    join(
      config.packagesDir,
      'qwik-city',
      'lib',
      'adapters',
      'cloudflare-pages',
      'vite',
      'index.d.ts'
    )
  );
  createTypesApi(
    config,
    join(config.packagesDir, 'qwik-city', 'adapters', 'cloud-run', 'vite'),
    join(config.packagesDir, 'qwik-city', 'lib', 'adapters', 'cloud-run', 'vite', 'index.d.ts')
  );
  createTypesApi(
    config,
    join(config.packagesDir, 'qwik-city', 'adapters', 'deno-server', 'vite'),
    join(config.packagesDir, 'qwik-city', 'lib', 'adapters', 'deno-server', 'vite', 'index.d.ts')
  );
  createTypesApi(
    config,
    join(config.packagesDir, 'qwik-city', 'adapters', 'bun-server', 'vite'),
    join(config.packagesDir, 'qwik-city', 'lib', 'adapters', 'bun-server', 'vite', 'index.d.ts')
  );
  createTypesApi(
    config,
    join(config.packagesDir, 'qwik-city', 'adapters', 'node-server', 'vite'),
    join(config.packagesDir, 'qwik-city', 'lib', 'adapters', 'node-server', 'vite', 'index.d.ts')
  );
  createTypesApi(
    config,
    join(config.packagesDir, 'qwik-city', 'adapters', 'netlify-edge', 'vite'),
    join(config.packagesDir, 'qwik-city', 'lib', 'adapters', 'netlify-edge', 'vite', 'index.d.ts')
  );
  createTypesApi(
    config,
    join(config.packagesDir, 'qwik-city', 'adapters', 'shared', 'vite'),
    join(config.packagesDir, 'qwik-city', 'lib', 'adapters', 'shared', 'vite', 'index.d.ts')
  );
  createTypesApi(
    config,
    join(config.packagesDir, 'qwik-city', 'adapters', 'static', 'vite'),
    join(config.packagesDir, 'qwik-city', 'lib', 'adapters', 'static', 'vite', 'index.d.ts')
  );
  createTypesApi(
    config,
    join(config.packagesDir, 'qwik-city', 'adapters', 'vercel-edge', 'vite'),
    join(config.packagesDir, 'qwik-city', 'lib', 'adapters', 'vercel-edge', 'vite', 'index.d.ts')
  );
  createTypesApi(
    config,
    join(config.packagesDir, 'qwik-city', 'middleware', 'azure-swa'),
    join(config.packagesDir, 'qwik-city', 'lib', 'middleware', 'azure-swa', 'index.d.ts')
  );
  createTypesApi(
    config,
    join(config.packagesDir, 'qwik-city', 'middleware', 'aws-lambda'),
    join(config.packagesDir, 'qwik-city', 'lib', 'middleware', 'aws-lambda', 'index.d.ts')
  );
  createTypesApi(
    config,
    join(config.packagesDir, 'qwik-city', 'middleware', 'cloudflare-pages'),
    join(config.packagesDir, 'qwik-city', 'lib', 'middleware', 'cloudflare-pages', 'index.d.ts')
  );
  createTypesApi(
    config,
    join(config.packagesDir, 'qwik-city', 'middleware', 'bun'),
    join(config.packagesDir, 'qwik-city', 'lib', 'middleware', 'bun', 'index.d.ts')
  );
  createTypesApi(
    config,
    join(config.packagesDir, 'qwik-city', 'middleware', 'deno'),
    join(config.packagesDir, 'qwik-city', 'lib', 'middleware', 'deno', 'index.d.ts')
  );
  createTypesApi(
    config,
    join(config.packagesDir, 'qwik-city', 'middleware', 'netlify-edge'),
    join(config.packagesDir, 'qwik-city', 'lib', 'middleware', 'netlify-edge', 'index.d.ts')
  );
  createTypesApi(
    config,
    join(config.packagesDir, 'qwik-city', 'middleware', 'node'),
    join(config.packagesDir, 'qwik-city', 'lib', 'middleware', 'node', 'index.d.ts')
  );
  createTypesApi(
    config,
    join(config.packagesDir, 'qwik-city', 'middleware', 'request-handler'),
    join(config.packagesDir, 'qwik-city', 'lib', 'middleware', 'request-handler', 'index.d.ts')
  );
  createTypesApi(
    config,
    join(config.packagesDir, 'qwik-city', 'middleware', 'firebase'),
    join(config.packagesDir, 'qwik-city', 'lib', 'middleware', 'firebase', 'index.d.ts')
  );
  createTypesApi(
    config,
    join(config.packagesDir, 'qwik-city', 'static'),
    join(config.packagesDir, 'qwik-city', 'lib', 'static', 'index.d.ts')
  );
  createTypesApi(
    config,
    join(config.packagesDir, 'qwik-city', 'middleware', 'vercel-edge'),
    join(config.packagesDir, 'qwik-city', 'lib', 'middleware', 'vercel-edge', 'index.d.ts')
  );
  generateQwikCityReferenceModules(config);

  const apiJsonInputDir = join(config.rootDir, 'dist-dev', 'api');
  await generateQwikCityApiMarkdownDocs(config, apiJsonInputDir);

  console.log('🥶', 'qwik-city d.ts API files generated');
}

function createTypesApi(
  config: BuildConfig,
  inPath: string,
  outPath: string,
  relativePath?: string
) {
  const extractorConfigPath = join(inPath, 'api-extractor.json');
  const extractorConfig = ExtractorConfig.loadFileAndPrepare(extractorConfigPath);
  const result = Extractor.invoke(extractorConfig, {
    localBuild: !!config.dev,
    showVerboseMessages: true,
    showDiagnostics: true,
    messageCallback(msg) {
      msg.handled = true;
      if (msg.logLevel === 'verbose') {
        return;
      }
      if (msg.text.includes('Analysis will use')) {
        return;
      }
      if (msg.messageId === 'console-api-report-copied') {
        if (config.dev) {
          return;
        }
        console.error(
          `❌ API Extractor, submodule: "${inPath}"\n${extractorConfigPath} has API changes.\n`
        );
        return;
      }
      if (
        msg.messageId === 'console-compiler-version-notice' ||
        msg.messageId === 'ae-undocumented'
      ) {
        return;
      }
      console.error(`❌ API Extractor, submodule: "${inPath}"\n${extractorConfigPath}\n`, msg);
    },
  });
  if (!result.succeeded) {
    console.log(
      'API build results: API changed',
      result.apiReportChanged,
      'errors',
      result.errorCount,
      'warnings',
      result.warningCount
    );
    panic(
      `Use "pnpm api.update" to automatically update the .md files if the api changes were expected`
    );
  }
  const srcPath = result.extractorConfig.untrimmedFilePath;
  const content = fixDtsContent(config, srcPath, relativePath);
  writeFileSync(outPath, content);
}

function generateQwikCityReferenceModules(config: BuildConfig) {
  const srcModulesPath = join(config.packagesDir, 'qwik-city', 'lib');

  const destModulesPath = join(srcModulesPath, 'modules.d.ts');
  copyFile(join(config.packagesDir, 'qwik-city', 'modules.d.ts'), destModulesPath);

  // manually prepend the ts reference since api extractor removes it
  const prependReferenceDts = `/// <reference path="./modules.d.ts" />\n\n`;
  const distIndexPath = join(srcModulesPath, 'index.d.ts');
  let serverDts = readFileSync(distIndexPath, 'utf-8');
  serverDts = prependReferenceDts + serverDts;
  writeFileSync(distIndexPath, serverDts);
}

function generateServerReferenceModules(config: BuildConfig) {
  // server-modules.d.ts
  const referenceDts = `/// <reference types="./server" />
declare module '@qwik-client-manifest' {
  const manifest: import('./optimizer').QwikManifest;
  export { manifest };
}
// MD
declare module '*.md' {
  const node: import('./core').FunctionComponent;
  export const frontmatter: Record<string, any>;
  export default node;
}
// MDX
declare module '*.mdx' {
  const node: import('./core').FunctionComponent;
  export const frontmatter: Record<string, any>;
  export default node;
}
// SVG ?jsx
declare module '*.svg?jsx' {
  const Cmp: import('./core').FunctionComponent<import('./core').QwikIntrinsicElements['svg']>
  export default Cmp;
}
// Image ?jsx
declare module '*?jsx' {
  const Cmp: import('./core').FunctionComponent<Omit<import('./core').QwikIntrinsicElements['img'], 'src' | 'width' | 'height' | 'srcSet'>>
  export default Cmp;
  export const width: number;
  export const height: number;
  export const srcSet: string;
}
// Image &jsx
declare module '*&jsx' {
  const Cmp: import('./core').FunctionComponent<Omit<import('./core').QwikIntrinsicElements['img'], 'src' | 'width' | 'height' | 'srcSet'>>
  export default Cmp;
  export const width: number;
  export const height: number;
  export const srcSet: string;
}
`;

  const destServerModulesPath = join(config.distQwikPkgDir, 'server-modules.d.ts');
  writeFileSync(destServerModulesPath, referenceDts);

  // manually prepend the ts reference since api extractor removes it
  const prependReferenceDts = `/// <reference path="./server-modules.d.ts" />\n\n`;
  const distServerPath = join(config.distQwikPkgDir, 'server.d.ts');
  let serverDts = readFileSync(distServerPath, 'utf-8');
  serverDts = prependReferenceDts + serverDts;
  writeFileSync(distServerPath, serverDts);
}

/**
 * Fix up the generated dts content, and ensure it's using a relative path to find the core.d.ts
 * file, rather than node resolving it.
 */
function fixDtsContent(config: BuildConfig, srcPath: string, relativePath?: string) {
  let dts = readFileSync(srcPath, 'utf-8');

  // ensure we're just using a relative path
  if (relativePath) {
    dts = dts.replace(/'@builder\.io\/qwik(.*)'/g, `'${relativePath}$1'`);
  }

  // replace QWIK_VERSION with the actual version number, useful for debugging
  return dts.replace(/QWIK_VERSION/g, config.distVersion);
}<|MERGE_RESOLUTION|>--- conflicted
+++ resolved
@@ -60,10 +60,6 @@
   generateServerReferenceModules(config);
 
   const apiJsonInputDir = join(config.rootDir, 'dist-dev', 'api');
-<<<<<<< HEAD
-  // rmSync(apiJsonInputDir, { recursive: true, force: true });
-=======
->>>>>>> a418b919
   await generateQwikApiMarkdownDocs(config, apiJsonInputDir);
 
   console.log('🥶', 'qwik d.ts API files generated');
