{
  "compilerOptions": {
    "incremental": true,
    "target": "ES2020",
    "module": "ES2020",
    "lib": ["es2021", "DOM", "webworker", "DOM.Iterable"],
    "resolveJsonModule": true,
    "jsx": "react-jsx",
    "allowArbitraryExtensions": true,
    "jsxImportSource": "@builder.io/qwik",
    "declaration": true,
    "outDir": "./dist-dev/tsc-out",
    "declarationDir": "./dist-dev/dts-out",
    "strict": true,
    "verbatimModuleSyntax": true,
    "moduleResolution": "Bundler",
    "baseUrl": ".",
    "assumeChangesOnlyAffectDirectDependencies": true,
    "noUnusedLocals": true,
    "paths": {
      "@qwik-client-manifest": ["packages/qwik/dist/server-modules.d.ts"],
      "@qwik-city-plan": ["packages/qwik-city/runtime/src/qwik-city-plan.ts"],
      "@qwik-city-sw-register-build": [
        "packages/qwik-city/buildtime/runtime-generation/sw-register-build.ts"
      ],
      "@qwik-city-sw-register": ["packages/qwik-city/runtime/src/sw-register-runtime.ts"],
      "@qwik-city-not-found-paths": [
        "packages/qwik-city/middleware/request-handler/generated/not-found-paths.ts"
      ],
      "@qwik-city-static-paths": [
        "packages/qwik-city/middleware/request-handler/generated/static-paths.ts"
      ]
    },
    "types": ["node", "vite/client"],
    "esModuleInterop": true,
    "sourceRoot": ".",
    "inlineSourceMap": true,
    "inlineSources": true,
    "skipLibCheck": true,
    "forceConsistentCasingInFileNames": true,
    "rootDir": "."
  },
  "include": [
    "packages/create-qwik",
    "packages/qwik-auth",
    "packages/qwik-worker",
    "packages/supabase-auth-helpers-qwik",
    "packages/qwik-react/src",
    "scripts",
    "starters/apps/sandbox",
    "starters/apps/todo-test",
    "starters/apps/e2e",
    "starters/apps/qwikcity-test/**/*",
    "starters/dev-server.ts",
    "packages/qwik-react/vite",
    "@types/deno.d.ts",
    "@types/bun.d.ts",
    "types.d.ts"
  ],
<<<<<<< HEAD
  "exclude": ["packages/create-qwik/dist", "packages/qwik/src", "*/lib", "scripts/eslint-docs.ts"]
=======
  "exclude": [
    "packages/create-qwik/dist",
    "packages/qwik/src",
    "packages/*/lib",
    "scripts/eslint-docs.ts"
  ]
>>>>>>> a418b919
}<|MERGE_RESOLUTION|>--- conflicted
+++ resolved
@@ -57,14 +57,10 @@
     "@types/bun.d.ts",
     "types.d.ts"
   ],
-<<<<<<< HEAD
-  "exclude": ["packages/create-qwik/dist", "packages/qwik/src", "*/lib", "scripts/eslint-docs.ts"]
-=======
   "exclude": [
     "packages/create-qwik/dist",
     "packages/qwik/src",
     "packages/*/lib",
     "scripts/eslint-docs.ts"
   ]
->>>>>>> a418b919
 }